{
  "author": "Egor M. <egor@ixvar.com>",
  "name": "alexa",
  "description": "Amazon Alexa Web Information Service API",
<<<<<<< HEAD
  "version": "0.0.1d",
=======
  "version": "0.0.1e",
>>>>>>> 224ada91
  "homepage": "https://github.com/ixvar/node-alexa",
  "repository": {
    "url": "https://github.com/ixvar/node-alexa.git"
  },
  "dependencies": {
      "underscore": ""
    , "qs": ""
    , "request": ""
    , "libxml-to-js": ""
    , "sequence": ""
    },
  "devDependencies": {},
  "optionalDependencies": {},
  "engines": {
    "node": "*"
  },
  "main": "index.js",
  "scripts": {
    "test": "make test"
  }
}<|MERGE_RESOLUTION|>--- conflicted
+++ resolved
@@ -2,11 +2,7 @@
   "author": "Egor M. <egor@ixvar.com>",
   "name": "alexa",
   "description": "Amazon Alexa Web Information Service API",
-<<<<<<< HEAD
-  "version": "0.0.1d",
-=======
   "version": "0.0.1e",
->>>>>>> 224ada91
   "homepage": "https://github.com/ixvar/node-alexa",
   "repository": {
     "url": "https://github.com/ixvar/node-alexa.git"
